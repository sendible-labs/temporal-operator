--- conflicted
+++ resolved
@@ -14,13 +14,8 @@
 	github.com/urfave/cli v1.22.9
 	go.temporal.io/api v1.11.0
 	go.temporal.io/sdk v1.16.0
-<<<<<<< HEAD
-	go.temporal.io/server v1.17.2
+	go.temporal.io/server v1.17.4
 	go.uber.org/zap v1.23.0
-=======
-	go.temporal.io/server v1.17.4
-	go.uber.org/zap v1.22.0
->>>>>>> 1ab3b412
 	gopkg.in/yaml.v3 v3.0.1
 	k8s.io/api v0.24.3
 	k8s.io/apimachinery v0.24.3
